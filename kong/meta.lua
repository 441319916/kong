--- conflicted
+++ resolved
@@ -18,13 +18,8 @@
   -- third-party dependencies' required version, as they would be specified
   -- to lua-version's `set()` in the form {from, to}
   _DEPENDENCIES = {
-<<<<<<< HEAD
     nginx = {"1.9.15.1", "1.11.2.1"},
-    serf = {"0.7.0", "0.7.0"},
-=======
-    nginx = {"1.9.15.1", "1.9.15.1"},
     serf = {"0.7.0", "0.8.0"},
->>>>>>> 83735e42
     --resty = {}, -- not version dependent for now
     --dnsmasq = {} -- not version dependent for now
   }
