--- conflicted
+++ resolved
@@ -14,14 +14,9 @@
 local ngx_set_header = ngx.req.set_header
 local ngx_get_headers = ngx.req.get_headers
 local ngx_log = ngx.log
-<<<<<<< HEAD
 local req_read_body = ngx.req.read_body
 local req_get_body_data = ngx.req.get_body_data
 local ngx_hmac_sha1 = ngx.hmac_sha1
-=======
-local fmt = string.format
->>>>>>> e27a7d67
-
 local split = utils.split
 local fmt = string.format
 local ipairs = ipairs
