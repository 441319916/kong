--- conflicted
+++ resolved
@@ -113,11 +113,7 @@
         headers = headers,
       }
 
-<<<<<<< HEAD
-      return
-=======
       coroutine.yield()
->>>>>>> f35518dd
     end
 
     if status_code == _M.status_codes.HTTP_INTERNAL_SERVER_ERROR then
