--- conflicted
+++ resolved
@@ -1,12 +1,7 @@
 # Microservice & API Management Layer
 [![][kong-logo]][kong-url]
 
-<<<<<<< HEAD
-Kong was [created](http://stackshare.io/mashape/how-mashape-manages-over-15-000-apis-microservices) to power the API Marketplace at [Mashape](https://www.mashape.com) to secure, manage and extend Microservices & APIs. Kong is backed by the battle-tested **NGINX** with a focus on scalability, high performance & reliability. Kong runs in production at Mashape where it has handled billions of API requests for over 16,000 APIs.
-=======
 Kong runs in production at [Mashape](https://www.mashape.com) to secure, manage and extend over [15,000 APIs](http://stackshare.io/mashape/how-mashape-manages-over-15-000-apis-microservices), while handling billions of requests per month. Kong is backed by the battle-tested **NGINX** with a focus on scalability, high performance & reliability.
-
->>>>>>> 1a87467e
 
 [Website](http://getkong.org) |
 [Documentation](http://getkong.org/docs) |
