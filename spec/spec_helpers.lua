-- This file offers helpers for dao and integration tests (migrate, start kong, stop, faker...)
-- It is built so that it only needs to be required at the beginning of any spec file.
-- It supports other environments by passing a configuration file.

require "kong.tools.ngx_stub"

local IO = require "kong.tools.io"
local dao_loader = require "kong.tools.dao_loader"
local Faker = require "kong.tools.faker"
local config = require "kong.tools.config_loader"
local Threads = require "llthreads2.ex"
local Events = require "kong.core.events"
<<<<<<< HEAD
local Migrations = require "kong.tools.migrations"
=======
>>>>>>> f28d4dad
local stringy = require "stringy"

local _M = {}

-- Constants
local TEST_PROXY_PORT = 8100
local TEST_PROXY_URL = "http://localhost:"..tostring(TEST_PROXY_PORT)
local TEST_PROXY_SSL_URL = "https://localhost:8543"
_M.API_URL = "http://localhost:8101"
_M.KONG_BIN = "bin/kong"
_M.PROXY_URL = TEST_PROXY_URL
_M.PROXY_SSL_URL = TEST_PROXY_SSL_URL
_M.STUB_GET_URL = TEST_PROXY_URL.."/request"
_M.STUB_GET_SSL_URL = TEST_PROXY_SSL_URL.."/request"
_M.STUB_POST_URL = TEST_PROXY_URL.."/request"
_M.TEST_CONF_FILE = "kong_TEST.yml"
_M.DEFAULT_CONF_FILE = "kong.yml"
_M.TEST_PROXY_PORT = TEST_PROXY_PORT
_M.envs = {}

-- When dealing with another configuration file for a few tests, this allows to add
-- a factory/migrations/faker that are environment-specific to this new config.
function _M.add_env(conf_file)
  local env_configuration = config.load(conf_file)
  local events = Events()
  local env_factory = dao_loader.load(env_configuration, events)
  _M.envs[conf_file] = {
    configuration = env_configuration,
    dao_factory = env_factory,
    events = events,
    conf_file = conf_file,
    faker = Faker(env_factory)
  }
end

-- Retrieve environment-specific tools. If no conf_file passed,
-- default environment is TEST_CONF_FILE
function _M.get_env(conf_file)
  return _M.envs[conf_file] and _M.envs[conf_file] or _M.envs[_M.TEST_CONF_FILE]
end

function _M.remove_env(conf_file)
  _M.envs[conf_file] = nil
end

local function wait_process(pid_file)
  while(IO.file_exists(pid_file)) do
    local pid = IO.read_file(pid_file)
    local _, code = IO.os_execute("kill -0 "..stringy.strip(pid))
    if code and code ~= 0 then
      break
    end
  end
end

--
-- OS and bin/kong helpers
--
local function kong_bin(signal, conf_file)
  local env = _M.get_env(conf_file)
  local result, exit_code = IO.os_execute(_M.KONG_BIN.." "..signal.." -c "..env.conf_file)
  if exit_code ~= 0 then
    error("spec_helper cannot "..signal.." kong: \n"..result)
  end

  -- Wait for processes to exit
  if signal == "stop" then
    wait_process(env.configuration.nginx_working_dir.."/nginx.pid")
    wait_process(env.configuration.nginx_working_dir.."/serf.pid")
    wait_process(env.configuration.nginx_working_dir.."/dnsmasq.pid")
  elseif signal == "quit" then
    wait_process(env.configuration.nginx_working_dir.."/nginx.pid")
  end

  return result, exit_code
end

for _, signal in ipairs({ "start", "stop", "restart", "reload", "quit", "status" }) do
  _M[signal.."_kong"] = function(conf_file)
    return kong_bin(signal, conf_file)
  end
end

--
-- TCP/UDP server helpers
--

-- Finds an available port on the system
-- @param `exclude` An array with the ports to exclude
-- @return `number` The port number
function _M.find_port(exclude)
  local socket = require "socket"

  if not exclude then exclude = {} end

  -- Reserving ports to exclude
  local servers = {}
  for _, v in ipairs(exclude) do
    table.insert(servers, assert(socket.bind("*", v)))
  end

  -- Finding an available port
  local handle = io.popen([[(netstat  -atn | awk '{printf "%s\n%s\n", $4, $4}' | grep -oE '[0-9]*$'; seq 32768 61000) | sort -n | uniq -u]])
  local result = (handle:read("*a") .. "\n"):match("^(.-)\n")
  handle:close()

  -- Closing the opened servers
  for _, v in ipairs(servers) do
    v:close()
  end

  return tonumber(result)
end

-- Starts a TCP server, accepting a single connection and then closes
-- @param `port`    The port where the server will be listening to
-- @return `thread` A thread object
function _M.start_tcp_server(port, ...)
  local thread = Threads.new({
    function(port)
      local socket = require "socket"
      local server = assert(socket.tcp())
      assert(server:setoption('reuseaddr', true))
      assert(server:bind("*", port))
      assert(server:listen())
      local client = server:accept()
      local line, err = client:receive()
      if not err then client:send(line .. "\n") end
      client:close()
      server:close()
      return line
    end;
  }, port)

  return thread:start(...)
end


-- Starts a HTTP server, accepting a single connection and then closes
-- @param `port`    The port where the server will be listening to
-- @return `thread` A thread object
function _M.start_http_server(port, ...)
  local thread = Threads.new({
    function(port)
      local socket = require "socket"
      local server = assert(socket.tcp())
      assert(server:setoption('reuseaddr', true))
      assert(server:bind("*", port))
      assert(server:listen())
      local client = server:accept()

      local lines = {}
      local line, err
      while #lines < 7 do
        line, err = client:receive()
        if err then
          break
        else
          table.insert(lines, line)
        end
      end

      if #lines > 0 and lines[1] == "GET /delay HTTP/1.0" then
        os.execute("sleep 2")
      end

      if err then
        server:close()
        error(err)
      end

      client:send("HTTP/1.1 200 OK\r\nConnection: close\r\n\r\n")
      client:close()
      server:close()
      return lines
    end;
  }, port)

  return thread:start(...)
end

-- Starts a UDP server, accepting a single connection and then closes
-- @param `port`    The port where the server will be listening to
-- @return `thread` A thread object
function _M.start_udp_server(port, ...)
  local thread = Threads.new({
    function(port)
      local socket = require "socket"
      local server = assert(socket.udp())
      server:setoption('reuseaddr', true)
      server:setsockname("*", port)
      local data = server:receivefrom()
      server:close()
      return data
    end;
  }, port)

  return thread:start(...)
end

--
-- DAO helpers
--
function _M.prepare_db(conf_file)
  local env = _M.get_env(conf_file)

  -- 1. Migrate our keyspace
  local ok, err = env.dao_factory:run_migrations()
  if not ok then
    error(err)
  end

  -- 2. Drop to run tests on a clean DB
  _M.drop_db(conf_file)
end

function _M.drop_db(conf_file)
  local env = _M.get_env(conf_file)
  env.dao_factory:truncate_tables()
end

function _M.seed_db(amount, conf_file)
  local env = _M.get_env(conf_file)
  return env.faker:seed(amount)
end

function _M.insert_fixtures(fixtures, conf_file)
  local env = _M.get_env(conf_file)
  return env.faker:insert_from_table(fixtures)
end

function _M.default_config()
  return config.default_config()
end

function _M.for_each_dao(f)
  local defaults = require "kong.tools.config_defaults"
  local env = _M.get_env()
  local databases = defaults.database.enum
  local DB_TYPES = {}

  for _, v in ipairs(databases) do
    DB_TYPES[v:upper()] = v
  end

  for _, v in ipairs(databases) do
    local properties = env.configuration[v]
    f(v, properties, DB_TYPES)
  end
end

-- Add the default env to our spec_helper
_M.add_env(_M.TEST_CONF_FILE)

return _M<|MERGE_RESOLUTION|>--- conflicted
+++ resolved
@@ -10,10 +10,6 @@
 local config = require "kong.tools.config_loader"
 local Threads = require "llthreads2.ex"
 local Events = require "kong.core.events"
-<<<<<<< HEAD
-local Migrations = require "kong.tools.migrations"
-=======
->>>>>>> f28d4dad
 local stringy = require "stringy"
 
 local _M = {}
