local Object = require "classic"

math.randomseed(os.time())

local function random_from_table(t)
  return t[math.random(#t)]
end

local Faker = Object:extend()

function Faker:new(dao)
  self.dao = dao
end

function Faker.fake_entity(type, invalid)
  local r = math.random(1, 1000000000)

  if type == "api" then
    local name
    if invalid then name = "test" else name = "random"..r end
    return {
      name = name,
      public_dns = "random"..r..".com",
      target_url = "http://random"..r..".com"
    }
  elseif type == "account" then
    local provider_id
    if invalid then provider_id = "provider_123" else provider_id = "random_provider_id_"..r end
    return {
      provider_id = provider_id
    }
  elseif type == "application" then
    return {
      public_key = "random"..r,
      secret_key = "random"..r
    }
  elseif type == "metric" then
    return {
      name = "requests",
<<<<<<< HEAD
      value = r,
      period = "second",
      timestamp = r
=======
      value = r, timestamp = r
>>>>>>> e0c55962
    }
  elseif type == "plugin" then
    return {
      name = "random"..r,
      value = { authentication_type = "query", authentication_key_names = { "apikey" }}
    }
  else
    error("Model of type "..type.." cannot be genereated.")
  end
end

function Faker:seed(random, amount)
  -- amount is optional
  if not amount then amount = 1000 end

  local entities_to_insert = {
    api = {
      { name = "test",  public_dns = "test.com",  target_url = "http://httpbin.org" },
      { name = "test2", public_dns = "test2.com", target_url = "http://httpbin.org" },
      { name = "test3", public_dns = "test3.com", target_url = "http://httpbin.org" },
      { name = "test4", public_dns = "test4.com", target_url = "http://httpbin.org" },
      { name = "test5", public_dns = "test5.com", target_url = "http://httpbin.org" },
      { name = "test6", public_dns = "test6.com", target_url = "http://httpbin.org" }
    },
    account = {
      { provider_id = "provider_123" }
    },
    application = {
      { secret_key = "apikey123", __account = 1 },
      { public_key = "user123", secret_key = "apikey123", __account = 1 },
      { secret_key = "apikey124", __account = 1 },
    },
    metric = {
      { name = "requests", value = 0, timestamp = 123, __api = 1, __application = 1 },
      { name = "requests", value = 0, timestamp = 123456, __api = 1, __application = 1 }
    },
    plugin = {
      { name = "authentication", value = { authentication_type = "query", authentication_key_names = { "apikey" }}, __api = 1 },
      { name = "authentication", value = { authentication_type = "query", authentication_key_names = { "apikey" }}, __api = 6 },
      { name = "authentication", value = { authentication_type = "header", authentication_key_names = { "apikey" }}, __api = 2 },
      { name = "authentication", value = { authentication_type = "basic" }, __api = 3 },
      { name = "ratelimiting",   value = { period = "minute", limit = 2 },  __api = 5 },
      { name = "ratelimiting",   value = { period = "minute", limit = 2 },  __api = 6 },
      { name = "ratelimiting",   value = { period = "minute", limit = 4 }, __api = 6, __application = 3 }
    }
  }

  self:insert_from_table(entities_to_insert)

  if random then
    -- If we ask for random entities, add as many random entities to another table
    -- as the difference between total amount requested and hard-coded ones
    -- If we ask for 1000 entities, we'll have (1000 - number_of_hard_coded) random entities
    local random_entities = {}
    for k, v in pairs(entities_to_insert) do
      number_to_insert = amount - #v
      random_entities[k] = {}
      for i = 1, number_to_insert do
        table.insert(random_entities[k], Faker.fake_entity(k))
      end
    end

    self:insert_from_table(random_entities)
  end
end

-- Insert entities in the DB using the DAO
-- First accounts and APIs, then the rest which needs references to created accounts and APIs
-- @param table entities_to_insert A table with the same structure as the one defined in :seed
function Faker:insert_from_table(entities_to_insert)
  -- 1. Insert accounts and APIs
  for type, entities in pairs { apis = entities_to_insert.api,
                                accounts = entities_to_insert.account } do
    for i,entity in ipairs(entities) do
      local res, err = self.dao[type]:insert_or_update(entity)

      if err then error(err) end
      entities[i] = res
    end
  end

  -- 2. Insert applications, plugins and metrics which need refereces to inserted apis and accounts
  for type, entities in pairs { applications = entities_to_insert.application,
                                plugins = entities_to_insert.plugin,
                                metrics = entities_to_insert.metric } do
    for i, entity in ipairs(entities) do
      local res, err
      local api = entities_to_insert.api[entity.__api]
      local account = entities_to_insert.account[entity.__account]
      local application = entities_to_insert.application[entity.__application]
      if not api then
        api = random_from_table(entities_to_insert.api)
      end
      if not application then
        application = random_from_table(entities_to_insert.application)
      end
      if not account then
        account = random_from_table(entities_to_insert.account)
      end

      entity.__api = nil
      entity.__account = nil
      entity.__application = nil

      if type == "applications" then
        entity.account_id = account.id
        res, err = self.dao.applications:insert_or_update(entity)
      elseif type == "plugins" then
        entity.api_id = api.id
        entity.application_id = application.id
        res, err = self.dao.plugins:insert_or_update(entity)
      elseif type == "metrics" then
        res, err = self.dao.metrics:increment(api.id, application.id, entity.name, entity.timestamp, entity.value)
      end

      if err then
        error(err)
      end

      entities[i] = res
    end
  end
end

return Faker<|MERGE_RESOLUTION|>--- conflicted
+++ resolved
@@ -37,13 +37,9 @@
   elseif type == "metric" then
     return {
       name = "requests",
-<<<<<<< HEAD
       value = r,
       period = "second",
       timestamp = r
-=======
-      value = r, timestamp = r
->>>>>>> e0c55962
     }
   elseif type == "plugin" then
     return {
