-- Copyright (C) Mashape, Inc.

local AccountModel = require "apenode.models.account"
local BaseModel = require "apenode.models.base_model"

<<<<<<< HEAD
local Application = {
  _COLLECTION = "applications",
  _SCHEMA = {
    id = { type = "string", read_only = true },
    account_id = { type = "string", required = true },
    public_key = { type = "string", required = false },
    secret_key = { type = "string", required = true, unique = true },
    created_at = { type = "number", read_only = true, default = os.time() }
  }
=======
local function check_account_id(account_id, t)
  if AccountModel.find_one({id = account_id}) then
    return true
  else
    return false, "Account not found"
  end
end

local COLLECTION = "applications"
local SCHEMA = {
  id = { type = "string", read_only = true },
  account_id = { type = "string", required = true, func = check_account_id },
  public_key = { type = "string", required = false },
  secret_key = { type = "string", required = true, unique = true },
  created_at = { type = "number", read_only = true, default = os.time() }
>>>>>>> 8020f3a0
}

local Application = BaseModel:extend()
Application["_COLLECTION"] = COLLECTION
Application["_SCHEMA"] = SCHEMA

function Application:new(t)
  return Application.super.new(self, COLLECTION, SCHEMA, t)
end

function Application.find_one(args)
  return Application.super._find_one(COLLECTION, args)
end

function Application.find(args, page, size)
  return  Application.super._find(COLLECTION, args, page, size)
end

function Application.find_and_delete(args)
  return  Application.super._find_and_delete(COLLECTION, args)
end

-- TODO: When deleting an application, also delete all his plugins/metrics

return Application<|MERGE_RESOLUTION|>--- conflicted
+++ resolved
@@ -3,17 +3,6 @@
 local AccountModel = require "apenode.models.account"
 local BaseModel = require "apenode.models.base_model"
 
-<<<<<<< HEAD
-local Application = {
-  _COLLECTION = "applications",
-  _SCHEMA = {
-    id = { type = "string", read_only = true },
-    account_id = { type = "string", required = true },
-    public_key = { type = "string", required = false },
-    secret_key = { type = "string", required = true, unique = true },
-    created_at = { type = "number", read_only = true, default = os.time() }
-  }
-=======
 local function check_account_id(account_id, t)
   if AccountModel.find_one({id = account_id}) then
     return true
@@ -29,7 +18,6 @@
   public_key = { type = "string", required = false },
   secret_key = { type = "string", required = true, unique = true },
   created_at = { type = "number", read_only = true, default = os.time() }
->>>>>>> 8020f3a0
 }
 
 local Application = BaseModel:extend()
